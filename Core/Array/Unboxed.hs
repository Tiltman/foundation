-- |
-- Module      : Core.Array.Unboxed
-- License     : BSD-style
-- Maintainer  : Vincent Hanquez <vincent@snarc.org>
-- Stability   : experimental
-- Portability : portable
--
-- A simple array abstraction that allow to use typed
-- array of bytes where the array is pinned in memory
-- to allow easy use with Foreign interfaces, ByteString
-- and always aligned to 64 bytes.
--
{-# LANGUAGE MagicHash #-}
{-# LANGUAGE UnboxedTuples #-}
{-# LANGUAGE ViewPatterns #-}
module Core.Array.Unboxed
    ( UArray(..)
    , ByteArray
    , PrimType(..)
    -- * methods
    , copy
    , copyAtRO
    -- * internal methods
    , copyAddr
    , unsafeRecast
    , length
    , freeze
    , unsafeFreeze
    , thaw
    , unsafeThaw
    -- * Creation
    , create
    , sub
    , withPtr
    , withMutablePtr
    , unsafeFreezeShrink
    , freezeShrink
    , unsafeSlide
    -- * accessors
    , update
    , unsafeUpdate
    , unsafeIndex
    -- * Functions
    , map
    , mapIndex
    , index
    , null
    , take
    , drop
    , splitAt
    , revDrop
    , revTake
    , revSplitAt
    , splitOn
    , break
    , span
    , cons
    , snoc
    , uncons
    , unsnoc
    , find
    , sortBy
    , filter
    , reverse
    , foldl
    , foldr
    , foldl'
    , foreignMem
    , fromForeignPtr
    ) where

import           GHC.Prim
import           GHC.Types
import           GHC.ST
import           GHC.Ptr
import           GHC.ForeignPtr (ForeignPtr)
import qualified Prelude
import           Core.Internal.Base
import           Core.Internal.Primitive
import           Core.Internal.Proxy
import           Core.Primitive.Monad
import           Core.Primitive.Types
import           Core.Primitive.FinalPtr
import           Core.Primitive.Utils
import           Core.Array.Common
import           Core.Array.Unboxed.Mutable
import           Core.Number
import qualified Data.List

-- | An array of type built on top of GHC primitive.
--
-- The elements need to have fixed sized and the representation is a
-- packed contiguous array in memory that can easily be passed
-- to foreign interface
data UArray ty = UVecBA {-# UNPACK #-} !PinnedStatus {- unpinned / pinned flag -} ByteArray#
               | UVecAddr {-# UNPACK #-} !Int {- number of items of type ty -} (FinalPtr ty)
               | UVecSlice {-# UNPACK #-} !Int {-# UNPACK #-} !Int (UArray ty)

-- | Byte Array alias
type ByteArray = UArray Word8

instance (PrimType ty, Show ty) => Show (UArray ty) where
    show v = show (toList v)
instance (PrimType ty, Eq ty) => Eq (UArray ty) where
    (==) = equal
instance (PrimType ty, Ord ty) => Ord (UArray ty) where
    compare = vCompare

instance PrimType ty => Monoid (UArray ty) where
    mempty  = empty
    mappend = append
    mconcat = concat

instance PrimType ty => IsList (UArray ty) where
    type Item (UArray ty) = ty
    fromList = vFromList
    toList = vToList

{-
fmapUVec :: (PrimType a, PrimType b) => (a -> b) -> UArray a -> UArray b
fmapUVec mapper a = runST (new nbElems >>= copyMap (unsafeIndex a) mapper)
  where
    !nbElems = length a
    copyMap :: (PrimType a, PrimType b, PrimMonad prim)
            => (Int -> a) -> (a -> b) -> MUArray b (PrimState prim) -> prim (UArray b)
    copyMap get f ma = iter 0
      where
        iter i
            | i == nbElems = unsafeFreeze ma
            | otherwise    = unsafeWrite ma i (f $ get i) >> iter (i+1)

sizeInBytes :: PrimType ty => UArray ty -> Int
sizeInBytes     (UVecBA _ ba)  = I# (sizeofByteArray# ba)
sizeInBytes vec@(UVecAddr l _) = (I# l) `div` sizeInBytesOfContent vec

mutableSizeInBytes :: (PrimMonad prim, PrimType ty) => MUArray ty (PrimState prim) -> prim Int
mutableSizeInBytes (MUVecMA _ mba) = primitive $ \s ->
    case compatGetSizeofMutableByteArray# mba s of { (# s2, i #) -> (# s2, I# i #) }
mutableSizeInBytes muv@(MUVecAddr i _) =
    return (I# i * sizeInMutableBytesOfContent muv)
-}

vectorProxyTy :: UArray ty -> Proxy ty
vectorProxyTy _ = Proxy

-- rename to sizeInBitsOfCell
sizeInBytesOfContent :: PrimType ty => UArray ty -> Int
sizeInBytesOfContent = primSizeInBytes . vectorProxyTy
{-# INLINE sizeInBytesOfContent #-}

-- | Copy every cells of an existing array to a new array
copy :: PrimType ty => UArray ty -> UArray ty
copy array = runST (thaw array >>= unsafeFreeze)

-- | Thaw an array to a mutable array.
--
-- the array is not modified, instead a new mutable array is created
-- and every values is copied, before returning the mutable array.
thaw :: (PrimMonad prim, PrimType ty) => UArray ty -> prim (MUArray ty (PrimState prim))
thaw array@(UVecBA _ ba) = do
    ma@(MUVecMA _ mba) <- new (length array)
    primCopyFreezedBytes mba ba
    return ma
thaw array@(UVecAddr len fptr) = withFinalPtr fptr $ \(Ptr addr) -> do
    ma@(MUVecMA _ mba) <- new len
    let !(I# bytes#) = sizeInBytesOfContent array * len
    primitive $ \s -> (# compatCopyAddrToByteArray# addr mba 0# bytes# s, () #)
    return ma
thaw (UVecSlice start end parent) = do
    let sz = end - start
    ma <- new sz
    copyAtRO ma 0 parent start sz
    return ma
{-# INLINE thaw #-}

-- | Return the element at a specific index from an array.
--
-- If the index @n is out of bounds, an error is raised.
index :: PrimType ty => UArray ty -> Int -> ty
index array n
    | n < 0 || n >= len = throw (OutOfBound OOB_Index n len)
    | otherwise         = unsafeIndex array n
  where len = length array
{-# INLINE index #-}

-- | Return the element at a specific index from an array without bounds checking.
--
-- Reading from invalid memory can return unpredictable and invalid values.
-- use 'index' if unsure.
unsafeIndex :: PrimType ty => UArray ty -> Int -> ty
unsafeIndex (UVecBA _ ba) n = primBaIndex ba n
unsafeIndex v@(UVecAddr _ fptr) n = withUnsafeFinalPtr fptr (primAddrIndex' v)
  where
    primAddrIndex' :: PrimType ty => UArray ty -> Ptr a -> IO ty
    primAddrIndex' _ (Ptr addr) = return (primAddrIndex addr n)
unsafeIndex (UVecSlice start _ parent) n = unsafeIndex parent (n + start)
{-# INLINE unsafeIndex #-}

unsafeIndexer :: (PrimMonad prim, PrimType ty) => UArray ty -> ((Int -> ty) -> prim a) -> prim a
unsafeIndexer (UVecBA _ ba)     f = f (primBaIndex ba)
unsafeIndexer (UVecAddr _ fptr) f = withFinalPtr fptr (\ptr -> f (primAddrIndex' ptr))
  where
    primAddrIndex' :: PrimType ty => Ptr a -> (Int -> ty)
    primAddrIndex' (Ptr addr) = primAddrIndex addr
unsafeIndexer (UVecSlice start _ (UVecBA _ ba))     f = f (\n -> primBaIndex ba (start + n))
unsafeIndexer (UVecSlice start _ (UVecAddr _ fptr)) f = withFinalPtr fptr (f . primAddrIndex')
  where
    primAddrIndex' :: PrimType ty => Ptr a -> (Int -> ty)
    primAddrIndex' (Ptr addr) = \n -> primAddrIndex addr (start + n)
unsafeIndexer (UVecSlice _     _ _) _ = error "internal error: cannot happen"

foreignMem :: PrimType ty
           => FinalPtr ty -- ^ the start pointer with a finalizer
           -> Int         -- ^ the number of elements (in elements, not bytes)
           -> UArray ty
foreignMem fptr nb = UVecAddr nb fptr

fromForeignPtr :: PrimType ty
               => (ForeignPtr ty, Int, Int) -- ForeignPtr, an offset in prim elements, a size in prim elements
               -> UArray ty
<<<<<<< HEAD
fromForeignPtr (fptr, 0, len) = UVecAddr len (toFinalPtrForeign fptr)
fromForeignPtr (fptr, ofs, len) = UVecSlice ofs len (UVecAddr len (toFinalPtrForeign fptr))
=======
fromForeignPtr (fptr, 0, I# len) = UVecAddr len (toFinalPtrForeign fptr)
fromForeignPtr (fptr, ofs, len) =
  let !(I# l) = len + ofs in UVecSlice ofs (I# l) (UVecAddr l (toFinalPtrForeign fptr))
>>>>>>> d2264d87

-- | return the number of elements of the array.
length :: PrimType ty => UArray ty -> Int
length (UVecAddr len _) = len
length v@(UVecBA _ a) =
    let !(I# szBits) = primSizeInBytes (vectorProxyTy v)
        !elems       = quotInt# (sizeofByteArray# a) szBits
     in I# elems
length (UVecSlice start end _) = end - start
{-# INLINE[1] length #-}

-- fast case for ByteArray
{-# RULES "length/ByteArray"  length = lengthByteArray #-}

lengthByteArray :: UArray Word8 -> Int
lengthByteArray (UVecBA _ a) = I# (sizeofByteArray# a)
lengthByteArray (UVecAddr len _) = len
lengthByteArray (UVecSlice start end _) = end - start

-- TODO Optimise with copyByteArray#
copyAtRO :: (PrimMonad prim, PrimType ty)
         => MUArray ty (PrimState prim) -- ^ destination array
         -> Int                -- ^ offset at destination
         -> UArray ty         -- ^ source array
         -> Int                -- ^ offset at source
         -> Int                -- ^ number of elements to copy
         -> prim ()
copyAtRO (MUVecMA _ dstMba) ed uvec@(UVecBA _ srcBa) es n =
    primitive $ \st -> (# copyByteArray# srcBa os dstMba od nBytes st, () #)
  where
    sz = primSizeInBytes (vectorProxyTy uvec)
    !(I# os)     = es * sz
    !(I# od)     = ed * sz
    !(I# nBytes) = n * sz
copyAtRO (MUVecMA _ dstMba) ed uvec@(UVecAddr _ srcFptr) es n =
    withFinalPtr srcFptr $ \srcPtr ->
        let !(Ptr srcAddr) = srcPtr `plusPtr` os
         in primitive $ \s -> (# compatCopyAddrToByteArray# srcAddr dstMba od nBytes s, () #)
  where
    sz  = primSizeInBytes (vectorProxyTy uvec)
    !os = es * sz
    !(I# od)     = ed * sz
    !(I# nBytes) = n * sz
copyAtRO dst od src os n = loop od os
  where endIndex = os + n
        loop d i
            | i == endIndex = return ()
            | otherwise     = unsafeWrite dst d (unsafeIndex src i) >> loop (d+1) (i+1)

-- | Freeze a mutable array into an array.
--
-- the MUArray must not be changed after freezing.
unsafeFreeze :: PrimMonad prim => MUArray ty (PrimState prim) -> prim (UArray ty)
unsafeFreeze (MUVecMA pinnedState mba) = primitive $ \s1 ->
    case unsafeFreezeByteArray# mba s1 of
        (# s2, ba #) -> (# s2, UVecBA pinnedState ba #)
unsafeFreeze (MUVecAddr len fptr) = return $ UVecAddr len fptr
{-# INLINE unsafeFreeze #-}

unsafeFreezeShrink :: (PrimType ty, PrimMonad prim) => MUArray ty (PrimState prim) -> Int -> prim (UArray ty)
unsafeFreezeShrink muvec n = do
    let !(I# newSize) = n * (sizeInMutableBytesOfContent muvec)
    case muvec of
        MUVecMA _ mba -> do
            muvec2 <- primitive $ \s -> case compatShrinkMutableByteArray# mba newSize s of { (# s2, mba2 #) -> (# s2, MUVecMA pinned mba2 #) }
            unsafeFreeze muvec2
        MUVecAddr _ addr        -> unsafeFreeze (MUVecAddr n addr)

freeze :: (PrimType ty, PrimMonad prim) => MUArray ty (PrimState prim) -> prim (UArray ty)
freeze ma = do
    ma' <- new len
    copyAt ma' 0 ma 0 len
    unsafeFreeze ma'
  where len = mutableLength ma

freezeShrink :: (PrimType ty, PrimMonad prim) => MUArray ty (PrimState prim) -> Int -> prim (UArray ty)
freezeShrink ma n = do
    ma' <- new n
    copyAt ma' 0 ma 0 n
    unsafeFreeze ma'

unsafeSlide :: PrimMonad prim => MUArray ty (PrimState prim) -> Int -> Int -> prim ()
unsafeSlide (MUVecMA _ mba) start end    = primMutableByteArraySlideToStart mba start end
unsafeSlide (MUVecAddr _ fptr) start end = withFinalPtr fptr $ \(Ptr addr) ->
    primMutableAddrSlideToStart addr start end

-- | Thaw an immutable array.
--
-- The UArray must not be used after thawing.
unsafeThaw :: (PrimType ty, PrimMonad prim) => UArray ty -> prim (MUArray ty (PrimState prim))
unsafeThaw (UVecBA pinnedState ba) = primitive $ \st -> (# st, MUVecMA pinnedState (unsafeCoerce# ba) #)
unsafeThaw (UVecAddr len fptr) = return $ MUVecAddr len fptr
unsafeThaw v = thaw v
{-# INLINE unsafeThaw #-}

-- | Create a new array of size @n by settings each cells through the
-- function @f.
create :: PrimType ty
       => Int         -- ^ the size of the array
       -> (Int -> ty) -- ^ the function that set the value at the index
       -> UArray ty  -- ^ the array created
create n initializer = runST (new n >>= iter initializer)
  where
    iter :: (PrimType ty, PrimMonad prim) => (Int -> ty) -> MUArray ty (PrimState prim) -> prim (UArray ty)
    iter f ma = loop 0
      where
        loop i
            | i == n    = unsafeFreeze ma
            | otherwise = unsafeWrite ma i (f i) >> loop (i+1)
        {-# INLINE loop #-}
    {-# INLINE iter #-}

-----------------------------------------------------------------------
-- higher level collection implementation
-----------------------------------------------------------------------

empty :: PrimType ty => UArray ty
empty = runST (new 0 >>= unsafeFreeze)

-- | make an array from a list of elements.
vFromList :: PrimType ty => [ty] -> UArray ty
vFromList l = runST $ do
    ma <- new len
    iter 0 l $ \i x -> unsafeWrite ma i x
    unsafeFreeze ma
  where len = Data.List.length l
        iter _ [] _ = return ()
        iter i (x:xs) z = z i x >> iter (i+1) xs z

-- | transform an array to a list.
vToList :: PrimType ty => UArray ty -> [ty]
vToList a = runST (unsafeIndexer a go)
  where
    !len = length a
    go :: (Int -> ty) -> ST s [ty]
    go getIdx = return $ loop 0
      where
        loop i | i == len  = []
               | otherwise = getIdx i : loop (i+1)

-- | Check if two vectors are identical
equal :: (PrimType ty, Eq ty) => UArray ty -> UArray ty -> Bool
equal a b
    | la /= lb  = False
    | otherwise = loop 0
  where
    !la = length a
    !lb = length b
    loop n | n == la    = True
           | otherwise = (unsafeIndex a n == unsafeIndex b n) && loop (n+1)

{-
sizeEqual :: PrimType ty => UArray ty -> UArray ty -> Bool
sizeEqual a b = length a == length b -- TODO optimise with direct comparaison of bytes or elements when possible
-}

-- | Compare 2 vectors
vCompare :: (Ord ty, PrimType ty) => UArray ty -> UArray ty -> Ordering
vCompare a b = loop 0
  where
    !la = length a
    !lb = length b
    loop n
        | n == la   = if la == lb then EQ else LT
        | n == lb   = GT
        | otherwise =
            case unsafeIndex a n `compare` unsafeIndex b n of
                EQ -> loop (n+1)
                r  -> r

-- | Append 2 arrays together by creating a new bigger array
append :: PrimType ty => UArray ty -> UArray ty -> UArray ty
append a b
    | la == 0 && lb == 0 = empty
    | la == 0            = b
    | lb == 0            = a
    | otherwise = runST $ do
        r  <- new (la+lb)
        ma <- unsafeThaw a
        mb <- unsafeThaw b
        copyAt r 0 ma 0 la
        copyAt r la mb 0 lb
        unsafeFreeze r
  where
    !la = length a
    !lb = length b

concat :: PrimType ty => [UArray ty] -> UArray ty
concat (Data.List.dropWhile null -> l) =
  let lens = fmap length l
      count = Prelude.sum lens
  in case lens of
      [] -> empty
      len:_ | len == count -> Data.List.head l
      _ -> runST $ do
          r <- new count
          loop r 0 l
          unsafeFreeze r
  where loop _ _ []     = return ()
        loop r i (x:xs) = do
            mx <- unsafeThaw x
            copyAt r i mx 0 lx
            loop r (i+lx) xs
          where lx = length x

-- | update an array by creating a new array with the updates.
--
-- the operation copy the previous array, modify it in place, then freeze it.
update :: PrimType ty
       => UArray ty
       -> [(Int, ty)]
       -> UArray ty
update array modifiers = runST (thaw array >>= doUpdate modifiers)
  where doUpdate l ma = loop l
          where loop []         = unsafeFreeze ma
                loop ((i,v):xs) = write ma i v >> loop xs
                {-# INLINE loop #-}
        {-# INLINE doUpdate #-}

unsafeUpdate :: PrimType ty
             => UArray ty
             -> [(Int, ty)]
             -> UArray ty
unsafeUpdate array modifiers = runST (thaw array >>= doUpdate modifiers)
  where doUpdate l ma = loop l
          where loop []         = unsafeFreeze ma
                loop ((i,v):xs) = unsafeWrite ma i v >> loop xs
                {-# INLINE loop #-}
        {-# INLINE doUpdate #-}

withPtr :: PrimType ty
        => UArray ty
        -> (Ptr ty -> IO a)
        -> IO a
withPtr (UVecAddr _ fptr)  f = withFinalPtr fptr f
withPtr (UVecBA pstatus a) f
    | isPinned pstatus = f $ Ptr (byteArrayContents# a)
    | otherwise        = do
        let !sz# = sizeofByteArray# a
        a' <- primitive $ \s -> do
            case newAlignedPinnedByteArray# sz# 8# s of { (# s2, mba #) ->
            case copyByteArray# a 0# mba 0# sz# s2 of { s3 ->
            case unsafeFreezeByteArray# mba s3 of { (# s4, ba #) ->
                (# s4, Ptr (byteArrayContents# ba) #) }}}
        f a'
withPtr v@(UVecSlice start _ parent) f =
    withPtr parent $ \ptr -> f (ptr `plusPtr` (start * sizeInBytesOfContent v))

withMutablePtr :: PrimType ty
               => MUArray ty RealWorld
               -> (Ptr ty -> IO a)
               -> IO a
withMutablePtr muvec f = do
    v <- unsafeFreeze muvec
    withPtr v f

unsafeRecast :: (PrimType a, PrimType b) => UArray a -> UArray b
unsafeRecast (UVecBA i b) = UVecBA i b
unsafeRecast (UVecAddr len a) = UVecAddr len (castFinalPtr a)
unsafeRecast (UVecSlice start end parent) = sliceRecast Proxy Proxy parent
  where
    sliceRecast :: (PrimType a, PrimType b) => Proxy b -> Proxy a -> UArray a -> UArray b
    sliceRecast dstProxy srcProxy _ =
        let szB = primSizeInBytes dstProxy
            szA = primSizeInBytes srcProxy
         in UVecSlice ((start * szA) `div` szB) ((end * szA) `div` szB) (unsafeRecast parent)

null :: UArray ty -> Bool
null (UVecBA _ a) = bool# (sizeofByteArray# a ==# 0#)
null (UVecAddr l _) = l == 0
null (UVecSlice start end _) = start == end

take :: PrimType ty => Int -> UArray ty -> UArray ty
take nbElems v
    | nbElems <= 0 = empty
    | n == len     = v
    | otherwise    =
        case v of
            UVecSlice start _ parent -> UVecSlice start (start + n) parent
            _                        -> UVecSlice 0 n v
  where
    n = min nbElems len
    len = length v

drop :: PrimType ty => Int -> UArray ty -> UArray ty
drop nbElems v
    | nbElems <= 0 = v
    | n == len     = empty
    | otherwise    =
        case v of
            UVecSlice start end parent -> UVecSlice (start + n) end parent
            _                          -> UVecSlice n len v
  where
    n = min nbElems len
    len = length v

splitAt :: PrimType ty => Int -> UArray ty -> (UArray ty, UArray ty)
splitAt nbElems v
    | nbElems <= 0  = (empty, v)
    | n == length v = (v, empty)
    | otherwise     =
        case v of
            UVecSlice start end parent -> (UVecSlice start (start + n) parent, UVecSlice (start + n) end parent)
            _                          -> (UVecSlice 0 n v, UVecSlice n (length v) v)
  where
    n = min nbElems (length v)

revTake :: PrimType ty => Int -> UArray ty -> UArray ty
revTake nbElems v = drop (length v - nbElems) v

revDrop :: PrimType ty => Int -> UArray ty -> UArray ty
revDrop nbElems v = take (length v - nbElems) v

revSplitAt :: PrimType ty => Int -> UArray ty -> (UArray ty, UArray ty)
revSplitAt n v = (drop idx v, take idx v)
  where idx = length v - n

splitOn :: PrimType ty => (ty -> Bool) -> UArray ty -> [UArray ty]
splitOn xpredicate ivec
    | len == 0  = []
    | otherwise = runST $ unsafeIndexer ivec (go ivec xpredicate)
  where
    !len = length ivec
    go :: PrimType ty => UArray ty -> (ty -> Bool) -> (Int -> ty) -> ST s [UArray ty]
    go v predicate getIdx = return (loop 0 0)
      where
        loop !prevIdx !idx
            | idx == len = [sub v prevIdx idx]
            | otherwise  =
                let e = getIdx idx
                    idx' = idx + 1
                 in if predicate e
                        then sub v prevIdx idx : loop idx' idx'
                        else loop prevIdx idx'

sub :: PrimType ty => UArray ty -> Int -> Int -> UArray ty
sub vec startIdx expectedEndIdx
    | startIdx >= endIdx = empty
    | otherwise          =
        case vec of
            UVecSlice start _ parent -> UVecSlice (start+startIdx) (start+endIdx) parent
            _                        -> UVecSlice startIdx expectedEndIdx vec
  where
    endIdx = min expectedEndIdx len
    len = length vec
{-
sub :: (PrimType ty, PrimMonad prim) => UArray ty -> Int -> Int -> prim (UArray ty)
sub vec startIdx expectedEndIdx
    | startIdx == endIdx     = return empty
    | startIdx >= length vec = return empty
    | otherwise              = do
        muv <- newNative (endIdx - startIdx) $ \mba ->
            case vec of
                UVecBA _ ba      -> primitive $ \s -> (# copyByteArray# ba start mba 0# (end -# start) s, () #)
                UVecAddr _ fptr  ->
                    withFinalPtr fptr $ \(Ptr addr) -> primitive $ \s ->
                        (# compatCopyAddrToByteArray# addr mba 0# (end -# start) s, () #)
                UVecSlice startSlice _ parent ->
                    -- copy from parent at index start+startIdx until index end-endIdx
                    copyAtRO (MUVecMA unpinned mba) 0 parent (startIdx + startSlice) (endIdx - startIdx)
        unsafeFreeze muv
  where
    endIdx = min expectedEndIdx (length vec)
    !(I# end) = endIdx * bytes
    !(I# start) = startIdx * bytes
    bytes = sizeInBytesOfContent vec
    -}

break :: PrimType ty => (ty -> Bool) -> UArray ty -> (UArray ty, UArray ty)
break xpredicate iniv = runST $ unsafeIndexer iniv (go iniv xpredicate)
  where
    !len = length iniv
    go :: PrimType ty => UArray ty -> (ty -> Bool) -> (Int -> ty) -> ST s (UArray ty, UArray ty)
    go v predicate getIdx = return (findBreak 0)
      where
        findBreak !i
            | i == len             = (v, empty)
            | predicate (getIdx i) = splitAt i v
            | otherwise            = findBreak (i+1)

span :: PrimType ty => (ty -> Bool) -> UArray ty -> (UArray ty, UArray ty)
span p = break (not . p)

map :: (PrimType a, PrimType b) => (a -> b) -> UArray a -> UArray b
map f a = create (length a) (\i -> f $ unsafeIndex a i)

mapIndex :: (PrimType a, PrimType b) => (Int -> a -> b) -> UArray a -> UArray b
mapIndex f a = create (length a) (\i -> f i $ unsafeIndex a i)

cons :: PrimType ty => ty -> UArray ty -> UArray ty
cons e vec = runST $ do
    muv <- newNative (len + 1) $ \mba ->
        case vec of
            UVecBA _ ba      -> primCopyFreezedBytesOffset mba bytes ba (len# *# bytes)
            UVecAddr _ fptr  ->
                withFinalPtr fptr $ \(Ptr addr) -> primitive $ \s ->
                    (# compatCopyAddrToByteArray# addr mba bytes (len# *# bytes) s, () #)
            UVecSlice start _ parent ->
                copyAtRO (MUVecMA unpinned mba) 1 parent start len
    unsafeWrite muv 0 e
    unsafeFreeze muv
  where
    !(I# bytes) = sizeInBytesOfContent vec
    !len@(I# len#) = length vec

snoc :: PrimType ty => UArray ty -> ty -> UArray ty
snoc vec e = runST $ do
    muv <- newNative (len + 1) $ \mba ->
        case vec of
            UVecBA _ ba      -> primCopyFreezedBytes mba ba
            UVecAddr _ fptr  ->
                withFinalPtr fptr $ \(Ptr addr) -> primitive $ \s ->
                    (# compatCopyAddrToByteArray# addr mba 0# (len# *# bytes) s, () #)
            UVecSlice start _ parent ->
                copyAtRO (MUVecMA unpinned mba) 0 parent start len
    unsafeWrite muv len e
    unsafeFreeze muv
  where
    !(I# bytes) = sizeInBytesOfContent vec
    !len@(I# len#) = length vec

uncons :: PrimType ty => UArray ty -> Maybe (ty, UArray ty)
uncons vec
    | nbElems == 0 = Nothing
    | otherwise    = Just (unsafeIndex vec 0, sub vec 1 nbElems)
  where
    !nbElems = length vec

unsnoc :: PrimType ty => UArray ty -> Maybe (UArray ty, ty)
unsnoc vec
    | nbElems == 0 = Nothing
    | otherwise    = Just (sub vec 0 lastElem, unsafeIndex vec lastElem)
  where
    !lastElem = nbElems - 1
    !nbElems = length vec

find :: PrimType ty => (ty -> Bool) -> UArray ty -> Maybe ty
find predicate vec = loop 0
  where
    !len = length vec
    loop i
        | i == len  = Nothing
        | otherwise =
            let e = unsafeIndex vec i
             in if predicate e then Just e else loop (i+1)

sortBy :: PrimType ty => (ty -> ty -> Ordering) -> UArray ty -> UArray ty
sortBy xford vec = runST (thaw vec >>= doSort xford)
  where
    len = length vec
    doSort :: (PrimType ty, PrimMonad prim) => (ty -> ty -> Ordering) -> MUArray ty (PrimState prim) -> prim (UArray ty)
    doSort ford ma = qsort 0 (len - 1) >> unsafeFreeze ma
      where
        qsort lo hi
            | lo >= hi  = return ()
            | otherwise = do
                p <- partition lo hi
                qsort lo (p-1)
                qsort (p+1) hi
        partition lo hi = do
            pivot <- unsafeRead ma hi
            let loop i j
                    | j == hi   = return i
                    | otherwise = do
                        aj <- unsafeRead ma j
                        i' <- if ford aj pivot == GT
                                then return i
                                else do
                                    ai <- unsafeRead ma i
                                    unsafeWrite ma j ai
                                    unsafeWrite ma i aj
                                    return $ i + 1
                        loop i' (j+1)

            i <- loop lo lo
            ai  <- unsafeRead ma i
            ahi <- unsafeRead ma hi
            unsafeWrite ma hi ai
            unsafeWrite ma i ahi
            return i

filter :: PrimType ty => (ty -> Bool) -> UArray ty -> UArray ty
filter predicate vec = vFromList $ Data.List.filter predicate $ vToList vec

reverse :: PrimType ty => UArray ty -> UArray ty
reverse a = create len toEnd
  where
    len = length a
    toEnd i = unsafeIndex a (len - i - 1)

foldl :: PrimType ty => (a -> ty -> a) -> a -> UArray ty -> a
foldl f initialAcc vec = loop 0 initialAcc
  where
    len = length vec
    loop i acc
        | i == len  = acc
        | otherwise = loop (i+1) (f acc (unsafeIndex vec i))

foldr :: PrimType ty => (ty -> a -> a) -> a -> UArray ty -> a
foldr f initialAcc vec = loop 0
  where
    len = length vec
    loop i
        | i == len  = initialAcc
        | otherwise = unsafeIndex vec i `f` loop (i+1)

foldl' :: PrimType ty => (a -> ty -> a) -> a -> UArray ty -> a
foldl' f initialAcc vec = loop 0 initialAcc
  where
    len = length vec
    loop i !acc
        | i == len  = acc
        | otherwise = loop (i+1) (f acc (unsafeIndex vec i))<|MERGE_RESOLUTION|>--- conflicted
+++ resolved
@@ -218,14 +218,8 @@
 fromForeignPtr :: PrimType ty
                => (ForeignPtr ty, Int, Int) -- ForeignPtr, an offset in prim elements, a size in prim elements
                -> UArray ty
-<<<<<<< HEAD
 fromForeignPtr (fptr, 0, len) = UVecAddr len (toFinalPtrForeign fptr)
-fromForeignPtr (fptr, ofs, len) = UVecSlice ofs len (UVecAddr len (toFinalPtrForeign fptr))
-=======
-fromForeignPtr (fptr, 0, I# len) = UVecAddr len (toFinalPtrForeign fptr)
-fromForeignPtr (fptr, ofs, len) =
-  let !(I# l) = len + ofs in UVecSlice ofs (I# l) (UVecAddr l (toFinalPtrForeign fptr))
->>>>>>> d2264d87
+fromForeignPtr (fptr, ofs, len) = UVecSlice ofs (ofs+len) (UVecAddr len (toFinalPtrForeign fptr))
 
 -- | return the number of elements of the array.
 length :: PrimType ty => UArray ty -> Int
