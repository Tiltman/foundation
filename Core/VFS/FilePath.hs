-- |
-- Module      : Core.VFS.FilePath
-- License     : BSD-style
-- Maintainer  : foundation
-- Stability   : experimental
-- Portability : portable
--
-- # Opaque implementation for FilePath
--
-- The underlying type of a FilePath is a `Core.ByteArray`. It is indeed like
-- this because for some systems (Unix systems) a `FilePath` is a null
-- terminated array of bytes.
--
-- # FilePath and FileName for type checking validation
--
-- In order to add some constraint at compile time, it is not possible to
-- append (`</>`) a `FilePath` to another `FilePath`.
-- You can only append (`</>`) a `FileName` to a given `FilePath`.
--

{-# LANGUAGE CPP #-}

module Core.VFS.FilePath
    ( FilePath
    , Relativity(..)
    , FileName
      -- * conversion
    , filePathToString
    , filePathToLString

      -- ** unsafe
    , unsafeFilePath
    , unsafeFileName
    , extension
    ) where

import Core
import Core.Internal.Base
import Core.Collection
import Core.String (Encoding(..), ValidationFailure, toBytes, fromBytes)
import Core.VFS.Path(Path(..))

import qualified Data.List
import Core.Partial
-- ------------------------------------------------------------------------- --
--                           System related helpers                          --
-- ------------------------------------------------------------------------- --

#ifdef mingw32_HOST_OS
pathSeparatorWINC :: Char
pathSeparatorWINC = '\\'

-- | define the Path separator for Windows systems : '\\'
pathSeparatorWIN :: String
pathSeparatorWIN = fromString [pathSeparatorWINC]
#else
pathSeparatorPOSIXC :: Char
pathSeparatorPOSIXC = '/'

-- | define the Path separator for POSIX systems : '/'
pathSeparatorPOSIX :: String
pathSeparatorPOSIX = fromString [pathSeparatorPOSIXC]
#endif

pathSeparatorC :: Char
pathSeparator :: String
#ifdef mingw32_HOST_OS
pathSeparatorC = pathSeparatorWINC
pathSeparator = pathSeparatorWIN
#else
pathSeparatorC = pathSeparatorPOSIXC
pathSeparator = pathSeparatorPOSIX
#endif

-- ------------------------------------------------------------------------- --
--                              FilePath                                     --
-- ------------------------------------------------------------------------- --

-- | information about type of FilePath
--
-- A file path being only `Relative` or `Absolute`.
data Relativity = Absolute | Relative
  deriving (Eq, Show)

-- | FilePath is a collection of FileName
--
-- TODO: Eq and Ord are implemented using Show
--       This is not very efficient and would need to be improved
--       Also, it is possible the ordering is not necessary what we want
--       in this case.
--
-- A FilePath is one of the following:
--
-- * An Absolute:
--   * starts with one of the follwing "/"
-- * A relative:
--   * don't start with a "/"
--
-- * authorised:
--   * "/"
--   * "/file/path"
--   * "."
--   * ".."
--   * "work/haskell/hs-foundation"
--
-- * unauthorised
--   * "path//"
data FilePath = FilePath Relativity [FileName]

instance Show FilePath where
    show = filePathToLString
instance Eq FilePath where
  (==) a b = (==) (show a) (show b)
instance Ord FilePath where
  compare a b = compare (show a) (show b)

-- | error associated to filepath manipulation
data FilePath_Invalid
      = ContiguousPathSeparator
          -- ^ this mean there were 2 contiguous path separators.
          --
          -- This is not valid in Foundation's FilePath specifications
    deriving (Typeable, Show)
instance Exception FilePath_Invalid

instance IsString FilePath where
    fromString [] = FilePath Absolute mempty
    fromString s@(x:xs)
        | hasContigueSeparators s = throw ContiguousPathSeparator
        | otherwise = FilePath relativity $ case relativity of
            Absolute -> fromString <$> splitOn isSeparator xs
            Relative -> fromString <$> splitOn isSeparator s
      where
        relativity :: Relativity
        relativity = if isSeparator x then Absolute else Relative

-- | A filename (or path entity) in the FilePath
--
-- * Authorised
--   * ""
--   * "."
--   * ".."
--   * "foundation"
-- * Unauthorised
--   * "/"
--   * "file/"
--   * "/file"
--   * "file/path"
--
data FileName = FileName (UArray Word8)
  deriving (Eq)
-- | errors related to FileName manipulation
data FileName_Invalid
    = ContainsNullByte
        -- ^ this means a null byte was found in the FileName
    | ContainsSeparator
        -- ^ this means a path separator was found in the FileName
    | EncodingError ValidationFailure
        -- ^ encoding error
    | UnknownTrailingBytes (UArray Word8)
        -- ^ some unknown trainling bytes found
  deriving (Typeable, Show)
instance Exception FileName_Invalid

instance Show FileName where
    show = fileNameToLString
instance IsString FileName where
  fromString [] = FileName mempty
  fromString xs | hasNullByte  xs = throw ContainsNullByte
                | hasSeparator xs = throw ContainsSeparator
                | otherwise       = FileName $ toBytes UTF8 $ fromString xs

hasNullByte :: [Char] -> Bool
hasNullByte = Data.List.elem '\0'

hasSeparator :: [Char] -> Bool
hasSeparator = Data.List.elem pathSeparatorC

isSeparator :: Char -> Bool
isSeparator = (==) pathSeparatorC

hasContigueSeparators :: [Char] -> Bool
hasContigueSeparators [] = False
hasContigueSeparators [_] = False
hasContigueSeparators (x1:x2:xs) =
    (isSeparator x1 && x1 == x2) || hasContigueSeparators xs

instance Monoid FileName where
      mempty = FileName mempty
      mappend (FileName a) (FileName b) = FileName $ a `mappend` b

instance Path FilePath where
    type PathEnt FilePath = FileName
    type PathPrefix FilePath = Relativity
    type PathSuffix FilePath = ()
    (</>) = join
    splitPath (FilePath r xs) = (r, xs, ())
    buildPath (r, xs , _) = FilePath r xs

-- compare to the original </>, this type disallow to be able to append an absolute filepath to a filepath
join :: FilePath -> FileName -> FilePath
join p              (FileName x) | null x = p
join (FilePath r xs) x          = FilePath r $ snoc xs x

filePathToString :: FilePath -> String
filePathToString (FilePath Absolute []) = fromString [pathSeparatorC]
filePathToString (FilePath Relative []) = fromString "."
filePathToString (FilePath Absolute fns) = cons pathSeparatorC $ filenameIntercalate fns
filePathToString (FilePath Relative fns) = filenameIntercalate fns

filenameIntercalate :: [FileName] -> String
filenameIntercalate = mconcat . Data.List.intersperse pathSeparator . fmap fileNameToString

-- | convert a FileName into a String
--
-- This function may throw an exception associated to the encoding
fileNameToString :: FileName -> String
fileNameToString (FileName fp) =
    -- FIXME probably incorrect considering windows.
    -- this is just to get going to be able to be able to reuse System.IO functions which
    -- works on [Char]
    case fromBytes UTF8 fp of
        (s, Nothing, bs)
            | null bs -> s
            | otherwise -> throw $ UnknownTrailingBytes bs
        (_, Just err, _) -> throw $ EncodingError err

-- | conversion of FileName into a list of Char
--
-- this function may throw exceptions
fileNameToLString :: FileName -> [Char]
fileNameToLString = toList . fileNameToString

-- | conversion of a FilePath into a list of Char
--
-- this function may throw exceptions
filePathToLString :: FilePath -> [Char]
filePathToLString = toList . filePathToString

-- | build a file path from a given list of filename
--
-- this is unsafe and is mainly needed for testing purpose
unsafeFilePath :: Relativity -> [FileName] -> FilePath
unsafeFilePath = FilePath

-- | build a file name from a given ByteArray
--
-- this is unsafe and is mainly needed for testing purpose
<<<<<<< HEAD
unsafeFileName :: UArray Word8 -> FileName
unsafeFileName = FileName
=======
unsafeFileName :: ByteArray -> FileName
unsafeFileName = FileName

extension :: FileName -> Maybe FileName
extension (FileName fn) = case splitOn (\c -> c == 0x2E) fn of
                            [] -> Nothing
                            [_] -> Nothing
                            xs -> Just $ FileName $ fromPartial $ head $ reverse xs 
>>>>>>> 11da9700
<|MERGE_RESOLUTION|>--- conflicted
+++ resolved
@@ -246,16 +246,11 @@
 -- | build a file name from a given ByteArray
 --
 -- this is unsafe and is mainly needed for testing purpose
-<<<<<<< HEAD
 unsafeFileName :: UArray Word8 -> FileName
-unsafeFileName = FileName
-=======
-unsafeFileName :: ByteArray -> FileName
 unsafeFileName = FileName
 
 extension :: FileName -> Maybe FileName
 extension (FileName fn) = case splitOn (\c -> c == 0x2E) fn of
                             [] -> Nothing
                             [_] -> Nothing
-                            xs -> Just $ FileName $ fromPartial $ head $ reverse xs 
->>>>>>> 11da9700
+                            xs -> Just $ FileName $ fromPartial $ head $ reverse xs 